import { encodePayment } from "../../utils";
import {
  Address,
  pipe,
  createTransactionMessage,
  setTransactionMessageFeePayer,
  setTransactionMessageLifetimeUsingBlockhash,
  appendTransactionMessageInstructions,
  partiallySignTransactionMessageWithSigners,
  prependTransactionMessageInstruction,
  getBase64EncodedWireTransaction,
  type KeyPairSigner,
  fetchEncodedAccount,
  TransactionSigner,
  Instruction,
} from "@solana/kit";
<<<<<<< HEAD
import {
  ExactPaymentRequirementsSchema,
  PaymentPayload,
  PaymentRequirements,
} from "../../../types/verify";
=======
import { PaymentPayload, PaymentRequirements } from "../../../types/verify";
import { X402Config } from "../../../types/config";
>>>>>>> ed9db795
import {
  fetchMint,
  findAssociatedTokenPda,
  getCreateAssociatedTokenInstruction,
  getTransferCheckedInstruction,
  TOKEN_2022_PROGRAM_ADDRESS,
} from "@solana-program/token-2022";
import { TOKEN_PROGRAM_ADDRESS } from "@solana-program/token";
import {
  estimateComputeUnitLimitFactory,
  getSetComputeUnitLimitInstruction,
  setTransactionMessageComputeUnitPrice,
} from "@solana-program/compute-budget";
import { getRpcClient } from "../../../shared/svm/rpc";

/**
 * Creates and encodes a payment header for the given client and payment requirements.
 *
 * @param client - The signer instance used to create the payment header
 * @param x402Version - The version of the X402 protocol to use
 * @param paymentRequirements - The payment requirements containing scheme and network information
 * @param config - Optional configuration for X402 operations (e.g., custom RPC URLs)
 * @returns A promise that resolves to a base64 encoded payment header string
 */
export async function createPaymentHeader(
  client: KeyPairSigner,
  x402Version: number,
  paymentRequirements: PaymentRequirements,
  config?: X402Config,
): Promise<string> {
  const paymentPayload = await createAndSignPayment(
    client,
    x402Version,
    paymentRequirements,
    config,
  );
  return encodePayment(paymentPayload);
}

/**
 * Creates and signs a payment for the given client and payment requirements.
 *
 * @param client - The signer instance used to create and sign the payment tx
 * @param x402Version - The version of the X402 protocol to use
 * @param paymentRequirements - The payment requirements
 * @param config - Optional configuration for X402 operations (e.g., custom RPC URLs)
 * @returns A promise that resolves to a payment payload containing a base64 encoded solana token transfer tx
 */
export async function createAndSignPayment(
  client: KeyPairSigner,
  x402Version: number,
  paymentRequirements: PaymentRequirements,
  config?: X402Config,
): Promise<PaymentPayload> {
  const transactionMessage = await createTransferTransactionMessage(
    client,
    paymentRequirements,
    config,
  );
  const signedTransaction = await partiallySignTransactionMessageWithSigners(transactionMessage);
  const base64EncodedWireTransaction = getBase64EncodedWireTransaction(signedTransaction);

  // return payment payload
  return {
    scheme: paymentRequirements.scheme,
    network: paymentRequirements.network,
    x402Version: x402Version,
    payload: {
      transaction: base64EncodedWireTransaction,
    },
  } as PaymentPayload;
}

/**
 * Creates a transfer transaction message for the given client and payment requirements.
 *
 * @param client - The signer instance used to create the transfer transaction message
 * @param paymentRequirements - The payment requirements
 * @param config - Optional configuration for X402 operations (e.g., custom RPC URLs)
 * @returns A promise that resolves to the transaction message with the transfer instruction
 */
async function createTransferTransactionMessage(
  client: KeyPairSigner,
  paymentRequirements: PaymentRequirements,
  config?: X402Config,
) {
  const rpc = getRpcClient(paymentRequirements.network, config?.svmConfig?.rpcUrl);

  // create the transfer instruction
  const transferInstructions = await createAtaAndTransferInstructions(
    client,
    paymentRequirements,
    config,
  );

  // create tx to simulate
  const { extra } = ExactPaymentRequirementsSchema.parse(paymentRequirements);
  const feePayer = extra?.feePayer as Address;
  const txToSimulate = pipe(
    createTransactionMessage({ version: 0 }),
    tx => setTransactionMessageComputeUnitPrice(1, tx), // 1 microlamport priority fee
    tx => setTransactionMessageFeePayer(feePayer, tx),
    tx => appendTransactionMessageInstructions(transferInstructions, tx),
  );

  // estimate the compute budget limit (gas limit)
  const estimateComputeUnitLimit = estimateComputeUnitLimitFactory({ rpc });
  const estimatedUnits = await estimateComputeUnitLimit(txToSimulate);

  // finalize the transaction message by adding the compute budget limit and blockhash
  const { value: latestBlockhash } = await rpc.getLatestBlockhash().send();
  const tx = pipe(
    txToSimulate,
    tx =>
      prependTransactionMessageInstruction(
        getSetComputeUnitLimitInstruction({ units: estimatedUnits }),
        tx,
      ),
    tx => setTransactionMessageLifetimeUsingBlockhash(latestBlockhash, tx),
  );

  return tx;
}

/**
 * Creates a transfer instruction for the given client and payment requirements.
 * This function will determine which transfer instruction to create
 * based on the program that created the token (token-2022 or token).
 *
 * @param client - The signer instance used to create the transfer instruction
 * @param paymentRequirements - The payment requirements
 * @param config - Optional configuration for X402 operations (e.g., custom RPC URLs)
 * @returns A promise that resolves to the create ATA (if needed) and transfer instruction
 */
async function createAtaAndTransferInstructions(
  client: KeyPairSigner,
  paymentRequirements: PaymentRequirements,
  config?: X402Config,
): Promise<Instruction[]> {
  const { asset } = paymentRequirements;

  const rpc = getRpcClient(paymentRequirements.network, config?.svmConfig?.rpcUrl);
  const tokenMint = await fetchMint(rpc, asset as Address);
  const tokenProgramAddress = tokenMint.programAddress;

  // validate that the asset was created by a known token program
  if (
    tokenProgramAddress.toString() !== TOKEN_PROGRAM_ADDRESS.toString() &&
    tokenProgramAddress.toString() !== TOKEN_2022_PROGRAM_ADDRESS.toString()
  ) {
    throw new Error("Asset was not created by a known token program");
  }

  const instructions: Instruction[] = [];

  // create the ATA (if needed)
  const createAtaIx = await createAtaInstructionOrUndefined(
    paymentRequirements,
    tokenProgramAddress,
    config,
  );
  if (createAtaIx) {
    instructions.push(createAtaIx);
  }

  // create the transfer instruction
  const transferIx = await createTransferInstruction(
    client,
    paymentRequirements,
    tokenMint.data.decimals,
    tokenProgramAddress,
  );
  instructions.push(transferIx);

  return instructions;
}

/**
 * Returns a create ATA instruction for the payTo address if the ATA account does not exist.
 * The create ATA instruction will be paid for by the feePayer in the payment requirements.
 *
 * This function will work for both spl-token and token-2022.
 *
 * Returns undefined if the ATA account already exists.
 *
 * @param paymentRequirements - The payment requirements
 * @param tokenProgramAddress - The address of the token program
 * @param config - Optional configuration for X402 operations (e.g., custom RPC URLs)
 * @returns A promise that resolves to the create ATA instruction or undefined if the ATA account already exists
 * @throws an error if the feePayer is not provided in the payment requirements
 */
async function createAtaInstructionOrUndefined(
  paymentRequirements: PaymentRequirements,
  tokenProgramAddress: Address,
  config?: X402Config,
): Promise<Instruction | undefined> {
<<<<<<< HEAD
  const { asset, payTo, extra, network } =
    ExactPaymentRequirementsSchema.parse(paymentRequirements);
=======
  const { asset, payTo, extra } = paymentRequirements;
>>>>>>> ed9db795
  const feePayer = extra?.feePayer as Address;

  // feePayer is required
  if (!feePayer) {
    throw new Error(
      "feePayer is required in paymentRequirements.extra in order to set the " +
        "facilitator as the fee payer for the create associated token account instruction",
    );
  }

  // derive the ATA of the payTo address
  const [destinationATAAddress] = await findAssociatedTokenPda({
    mint: asset as Address,
    owner: payTo as Address,
    tokenProgram: tokenProgramAddress,
  });

  // check if the ATA exists
  const rpc = getRpcClient(paymentRequirements.network, config?.svmConfig?.rpcUrl);
  const maybeAccount = await fetchEncodedAccount(rpc, destinationATAAddress);

  // if the ATA does not exist, return an instruction to create it
  if (!maybeAccount.exists) {
    return getCreateAssociatedTokenInstruction({
      payer: extra?.feePayer as unknown as TransactionSigner<string>,
      ata: destinationATAAddress,
      owner: payTo as Address,
      mint: asset as Address,
      tokenProgram: tokenProgramAddress,
    });
  }

  // if the ATA exists, return undefined
  return undefined;
}

/**
 * Creates a transfer instruction for the given client and payment requirements.
 * This function will create a transfer instruction for a token created by either
 * the token program or the token-2022 program.
 *
 * @param client - The signer instance who's tokens will be debited from
 * @param paymentRequirements - The payment requirements
 * @param decimals - The decimals of the token
 * @param tokenProgramAddress - The address of the token program
 * @returns A promise that resolves to the transfer instruction
 */
async function createTransferInstruction(
  client: KeyPairSigner,
  paymentRequirements: PaymentRequirements,
  decimals: number,
  tokenProgramAddress: Address,
): Promise<Instruction> {
  const { asset, maxAmountRequired: amount, payTo } = paymentRequirements;

  const [sourceATA] = await findAssociatedTokenPda({
    mint: asset as Address,
    owner: client.address,
    tokenProgram: tokenProgramAddress,
  });

  const [destinationATA] = await findAssociatedTokenPda({
    mint: asset as Address,
    owner: payTo as Address,
    tokenProgram: tokenProgramAddress,
  });

  return getTransferCheckedInstruction(
    {
      source: sourceATA,
      mint: asset as Address,
      destination: destinationATA,
      authority: client,
      amount: BigInt(amount),
      decimals: decimals,
    },
    { programAddress: tokenProgramAddress },
  );
}<|MERGE_RESOLUTION|>--- conflicted
+++ resolved
@@ -14,16 +14,12 @@
   TransactionSigner,
   Instruction,
 } from "@solana/kit";
-<<<<<<< HEAD
 import {
   ExactPaymentRequirementsSchema,
   PaymentPayload,
   PaymentRequirements,
 } from "../../../types/verify";
-=======
-import { PaymentPayload, PaymentRequirements } from "../../../types/verify";
 import { X402Config } from "../../../types/config";
->>>>>>> ed9db795
 import {
   fetchMint,
   findAssociatedTokenPda,
@@ -220,12 +216,7 @@
   tokenProgramAddress: Address,
   config?: X402Config,
 ): Promise<Instruction | undefined> {
-<<<<<<< HEAD
-  const { asset, payTo, extra, network } =
-    ExactPaymentRequirementsSchema.parse(paymentRequirements);
-=======
-  const { asset, payTo, extra } = paymentRequirements;
->>>>>>> ed9db795
+  const { asset, payTo, extra } = ExactPaymentRequirementsSchema.parse(paymentRequirements);
   const feePayer = extra?.feePayer as Address;
 
   // feePayer is required
