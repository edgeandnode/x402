--- conflicted
+++ resolved
@@ -1,13 +1,6 @@
 import { describe, it, expect } from "vitest";
-<<<<<<< HEAD
 import { selectPaymentRequirements } from "./selectPaymentRequirements";
 import { PaymentRequirements, Network, EXACT_SCHEME, type X402_SCHEMES } from "../types";
-=======
-import {
-  selectPaymentRequirements,
-} from "./selectPaymentRequirements";
-import { PaymentRequirements, Network } from "../types";
->>>>>>> ed9db795
 import { getUsdcChainConfigForChain } from "../shared/evm";
 import { getNetworkId } from "../shared/network";
 
