import { AxiosError, AxiosInstance } from "axios";
import { Client, LocalAccount } from "viem";
import {
  createPaymentHeader,
  PaymentRequirementsSelector,
  selectPaymentRequirements,
} from "x402/client";
import { deferred } from "x402/schemes";
import {
  Signer,
  MultiNetworkSigner,
  isMultiNetworkSigner,
  isSvmSignerWallet,
  Network,
  ChainIdToNetwork,
  DeferredPaymentRequirementsSchema,
  DEFERRRED_SCHEME,
  evm,
<<<<<<< HEAD
  EXACT_SCHEME,
  PaymentRequirements,
  PaymentRequirementsSchema,
  DeferredEscrowDepositAuthorizationConfig,
=======
  X402Config,
>>>>>>> ed9db795
} from "x402/types";

/**
 * Enables the payment of APIs using the x402 payment protocol.
 *
 * When a request receives a 402 response:
 * 1. Extracts payment requirements from the response
 * 2. Creates a payment header using the provided wallet client
 * 3. Retries the original request with the payment header
 * 4. Exposes the X-PAYMENT-RESPONSE header in the final response
 *
 * @param axiosClient - The Axios instance to add the interceptor to
 * @param walletClient - A wallet client that can sign transactions and create payment headers
 * @param paymentRequirementsSelector - A function that selects the payment requirements from the response
 * @param config - Optional configuration for X402 operations (e.g., custom RPC URLs)
 * @returns The modified Axios instance with the payment interceptor
 *
 * @example
 * ```typescript
 * const client = withPaymentInterceptor(
 *   axios.create(),
 *   signer
 * );
 *
 * // With custom RPC configuration
 * const client = withPaymentInterceptor(
 *   axios.create(),
 *   signer,
 *   undefined,
 *   { svmConfig: { rpcUrl: "http://localhost:8899" } }
 * );
 *
 * // The client will automatically handle 402 responses
 * const response = await client.get('https://api.example.com/premium-content');
 * ```
 */
export function withPaymentInterceptor(
  axiosClient: AxiosInstance,
  walletClient: Signer | MultiNetworkSigner,
  paymentRequirementsSelector: PaymentRequirementsSelector = selectPaymentRequirements,
  config?: X402Config,
) {
  axiosClient.interceptors.response.use(
    response => response,
    async (error: AxiosError) => {
      if (!error.response || error.response.status !== 402) {
        return Promise.reject(error);
      }

      try {
        const originalConfig = error.config;
        if (!originalConfig || !originalConfig.headers) {
          return Promise.reject(new Error("Missing axios request configuration"));
        }

        if ((originalConfig as { __is402Retry?: boolean }).__is402Retry) {
          return Promise.reject(error);
        }

        const { x402Version, accepts } = error.response.data as {
          x402Version: number;
          accepts: PaymentRequirements[];
        };
        const parsed = accepts.map(x => PaymentRequirementsSchema.parse(x));

        const network = isMultiNetworkSigner(walletClient)
          ? undefined
          : evm.isSignerWallet(walletClient as typeof evm.EvmSigner)
            ? ChainIdToNetwork[(walletClient as typeof evm.EvmSigner).chain?.id]
            : isSvmSignerWallet(walletClient as Signer)
              ? (["solana", "solana-devnet"] as Network[])
              : undefined;

        const selectedPaymentRequirements = paymentRequirementsSelector(
          parsed,
          network,
          EXACT_SCHEME,
        );
        const paymentHeader = await createPaymentHeader(
          walletClient,
          x402Version,
          selectedPaymentRequirements,
          config,
        );

        (originalConfig as { __is402Retry?: boolean }).__is402Retry = true;

        originalConfig.headers["X-PAYMENT"] = paymentHeader;
        originalConfig.headers["Access-Control-Expose-Headers"] = "X-PAYMENT-RESPONSE";

        const secondResponse = await axiosClient.request(originalConfig);
        return secondResponse;
      } catch (paymentError) {
        return Promise.reject(paymentError);
      }
    },
  );

  return axiosClient;
}

/**
 * Enables the payment of APIs using the x402 deferred payment protocol.
 *
 * When a request receives a 402 response:
 * 1. Extracts payment requirements from the response
 * 2. Creates a payment header using the provided wallet client
 * 3. Retries the original request with the payment header
 * 4. Exposes the X-PAYMENT-RESPONSE header in the final response
 *
 * @param axiosClient - The Axios instance to add the interceptor to
 * @param walletClient - A wallet client that can sign transactions and create payment headers
 * @param autoDepositConfigs - A list of deposit configurations to use for the deferred payment protocol deposit with authorization flow
 *   - asset: The asset to deposit
 *   - threshold: The threshold at which to deposit
 *   - depositAmount: The amount to deposit
 * @param paymentRequirementsSelector - A function that selects the payment requirements from the response
 *
 * @returns The modified Axios instance with the payment interceptor
 *
 * @example
 * ```typescript
 * const client = withDeferredPaymentInterceptor(
 *   axios.create(),
 *   signer
 * );
 *
 * // The client will automatically handle 402 responses
 * const response = await client.get('https://api.example.com/premium-content');
 * ```
 */
export function withDeferredPaymentInterceptor(
  axiosClient: AxiosInstance,
  walletClient: Signer | MultiNetworkSigner,
  autoDepositConfigs: DeferredEscrowDepositAuthorizationConfig[] = [],
  paymentRequirementsSelector: PaymentRequirementsSelector = selectPaymentRequirements,
) {
  // intercept the request to send a `X-PAYMENT-BUYER` header with each request
  axiosClient.interceptors.request.use(
    request => {
      const buyer =
        (walletClient as LocalAccount).address || (walletClient as Client).account?.address;
      if (buyer) {
        request.headers.set("X-PAYMENT-BUYER", buyer);
      }

      return request;
    },
    error => Promise.reject(error),
  );
  axiosClient.interceptors.response.use(
    response => response,
    async (error: AxiosError) => {
      if (!error.response || error.response.status !== 402) {
        return Promise.reject(error);
      }

      try {
        const originalConfig = error.config;
        if (!originalConfig || !originalConfig.headers) {
          return Promise.reject(new Error("Missing axios request configuration"));
        }

        if ((originalConfig as { __is402Retry?: boolean }).__is402Retry) {
          return Promise.reject(error);
        }

        const { x402Version, accepts } = error.response.data as {
          x402Version: number;
          accepts: Array<PaymentRequirements>;
        };
        const parsed = accepts.map(x => PaymentRequirementsSchema.parse(x));

        const network = isMultiNetworkSigner(walletClient)
          ? undefined
          : evm.isSignerWallet(walletClient as typeof evm.EvmSigner)
            ? ChainIdToNetwork[(walletClient as typeof evm.EvmSigner).chain?.id]
            : undefined;

        const selectedPaymentRequirements = paymentRequirementsSelector(
          parsed,
          network,
          DEFERRRED_SCHEME,
        );
        const selectedDeferredPaymentRequirements = DeferredPaymentRequirementsSchema.parse(
          selectedPaymentRequirements,
        );
        const extraPayload = await deferred.evm.createPaymentExtraPayload(
          walletClient as typeof evm.EvmSigner,
          selectedDeferredPaymentRequirements,
          autoDepositConfigs,
        );
        const paymentHeader = await createPaymentHeader(
          walletClient,
          x402Version,
          selectedDeferredPaymentRequirements,
          extraPayload,
        );

        (originalConfig as { __is402Retry?: boolean }).__is402Retry = true;

        originalConfig.headers["X-PAYMENT"] = paymentHeader;
        originalConfig.headers["Access-Control-Expose-Headers"] = "X-PAYMENT-RESPONSE";

        const paymentHeaderSignedResponse = await axiosClient.request(originalConfig);
        return paymentHeaderSignedResponse;
      } catch (paymentError) {
        return Promise.reject(paymentError);
      }
    },
  );

  return axiosClient;
}

export { decodeXPaymentResponse } from "x402/shared";
export { createSigner, type Signer, type MultiNetworkSigner, type X402Config } from "x402/types";
export { type PaymentRequirementsSelector } from "x402/client";
export type { Hex } from "viem";<|MERGE_RESOLUTION|>--- conflicted
+++ resolved
@@ -16,14 +16,11 @@
   DeferredPaymentRequirementsSchema,
   DEFERRRED_SCHEME,
   evm,
-<<<<<<< HEAD
   EXACT_SCHEME,
   PaymentRequirements,
   PaymentRequirementsSchema,
   DeferredEscrowDepositAuthorizationConfig,
-=======
   X402Config,
->>>>>>> ed9db795
 } from "x402/types";
 
 /**
@@ -220,7 +217,7 @@
           walletClient,
           x402Version,
           selectedDeferredPaymentRequirements,
-          extraPayload,
+          { extraPayload },
         );
 
         (originalConfig as { __is402Retry?: boolean }).__is402Retry = true;
