/* eslint-env node */
import { config } from "dotenv";
import express, { Request, Response } from "express";
import { verify, settle } from "x402/facilitator";
import {
  PaymentRequirementsSchema,
  type PaymentRequirements,
  type PaymentPayload,
  PaymentPayloadSchema,
  createConnectedClient,
  createSigner,
  SupportedEVMNetworks,
  SupportedSVMNetworks,
  Signer,
  ConnectedClient,
  SupportedPaymentKind,
  isSvmSignerWallet,
<<<<<<< HEAD
  evm,
  X402RequestSchema,
  DeferredEvmPayloadSchema,
=======
  type X402Config,
>>>>>>> ed9db795
} from "x402/types";
import { deferred } from "x402/schemes";

config();

const EVM_PRIVATE_KEY = process.env.EVM_PRIVATE_KEY || "";
const SVM_PRIVATE_KEY = process.env.SVM_PRIVATE_KEY || "";
const SVM_RPC_URL = process.env.SVM_RPC_URL || "";

if (!EVM_PRIVATE_KEY && !SVM_PRIVATE_KEY) {
  console.error("Missing required environment variables");
  process.exit(1);
}

// Create X402 config with custom RPC URL if provided
const x402Config: X402Config | undefined = SVM_RPC_URL
  ? { svmConfig: { rpcUrl: SVM_RPC_URL } }
  : undefined;

const app = express();

// Configure express to parse JSON bodies
app.use(express.json());

// Initialize the in-memory voucher store for deferred payments
const voucherStore = new deferred.evm.InMemoryVoucherStore();

type VerifyRequest = {
  paymentPayload: PaymentPayload;
  paymentRequirements: PaymentRequirements;
};

type SettleRequest = {
  paymentPayload: PaymentPayload;
  paymentRequirements: PaymentRequirements;
};

app.get("/verify", (req: Request, res: Response) => {
  res.json({
    endpoint: "/verify",
    description: "POST to verify x402 payments",
    body: {
      paymentPayload: "PaymentPayload",
      paymentRequirements: "PaymentRequirements",
    },
  });
});

app.post("/verify", async (req: Request, res: Response) => {
  try {
    const body: VerifyRequest = req.body;
    const paymentRequirements = PaymentRequirementsSchema.parse(body.paymentRequirements);
    const paymentPayload = PaymentPayloadSchema.parse(body.paymentPayload);

    // use the correct client/signer based on the requested network
    // svm verify requires a Signer because it signs & simulates the txn
    let client: Signer | ConnectedClient;
    if (SupportedEVMNetworks.includes(paymentRequirements.network)) {
      client = createConnectedClient(paymentRequirements.network);
    } else if (SupportedSVMNetworks.includes(paymentRequirements.network)) {
      client = await createSigner(paymentRequirements.network, SVM_PRIVATE_KEY);
    } else {
      throw new Error("Invalid network");
    }

    // verify
<<<<<<< HEAD
    const valid = await verify(client, paymentPayload, paymentRequirements, {
      deferred: { voucherStore },
    });
=======
    const valid = await verify(client, paymentPayload, paymentRequirements, x402Config);
>>>>>>> ed9db795
    res.json(valid);
  } catch (error) {
    console.error("error", error);
    res.status(400).json({ error: "Invalid request" });
  }
});

app.get("/settle", (req: Request, res: Response) => {
  res.json({
    endpoint: "/settle",
    description: "POST to settle x402 payments",
    body: {
      paymentPayload: "PaymentPayload",
      paymentRequirements: "PaymentRequirements",
    },
  });
});

app.get("/supported", async (req: Request, res: Response) => {
  let kinds: SupportedPaymentKind[] = [];

  // evm exact
  if (EVM_PRIVATE_KEY) {
    kinds.push({
      x402Version: 1,
      scheme: "exact",
      network: "base-sepolia",
    });

    // evm deferred
    kinds.push({
      x402Version: 1,
      scheme: "deferred",
      network: "base-sepolia",
    });
  }

  // svm
  if (SVM_PRIVATE_KEY) {
    const signer = await createSigner("solana-devnet", SVM_PRIVATE_KEY);
    const feePayer = isSvmSignerWallet(signer) ? signer.address : undefined;

    kinds.push({
      x402Version: 1,
      scheme: "exact",
      network: "solana-devnet",
      extra: {
        feePayer,
      },
    });
  }
  res.json({
    kinds,
  });
});

app.post("/settle", async (req: Request, res: Response) => {
  try {
    const body: SettleRequest = req.body;
    const paymentRequirements = PaymentRequirementsSchema.parse(body.paymentRequirements);
    const paymentPayload = PaymentPayloadSchema.parse(body.paymentPayload);

    // use the correct private key based on the requested network
    let signer: Signer;
    if (SupportedEVMNetworks.includes(paymentRequirements.network)) {
      signer = await createSigner(paymentRequirements.network, EVM_PRIVATE_KEY);
    } else if (SupportedSVMNetworks.includes(paymentRequirements.network)) {
      signer = await createSigner(paymentRequirements.network, SVM_PRIVATE_KEY);
    } else {
      throw new Error("Invalid network");
    }

    // settle
<<<<<<< HEAD
    const response = await settle(signer, paymentPayload, paymentRequirements, {
      deferred: { voucherStore },
    });
=======
    const response = await settle(signer, paymentPayload, paymentRequirements, x402Config);
>>>>>>> ed9db795
    res.json(response);
  } catch (error) {
    console.error("error", error);
    res.status(400).json({ error: `Invalid request: ${error}` });
  }
});

// Deferred scheme endpoints

// GET /deferred/vouchers/:id
app.get("/deferred/vouchers/:id", async (req: Request, res: Response) => {
  try {
    const { id } = req.params;
    const vouchers = await voucherStore.getVoucherSeries(id, {});
    res.json(vouchers);
  } catch (error) {
    console.error("error", error);
    res.status(400).json({ error: "Invalid request" });
  }
});

// GET /deferred/vouchers/available/:buyer/:seller
app.get("/deferred/vouchers/available/:buyer/:seller", async (req: Request, res: Response) => {
  try {
    const { buyer, seller } = req.params;
    const voucher = await voucherStore.getAvailableVoucher(buyer, seller);

    if (!voucher) {
      return res.status(404).json({ error: "No vouchers available for this buyer-seller pair" });
    }

    res.json(voucher);
  } catch (error) {
    console.error("error", error);
    res.status(400).json({ error: "Invalid request" });
  }
});

// POST /deferred/vouchers
app.post("/deferred/vouchers", async (req: Request, res: Response) => {
  try {
    const { paymentPayload, paymentRequirements } = X402RequestSchema.parse(req.body);

    // Verify the voucher
    const client = evm.createConnectedClient(paymentPayload.network);
    const verifyResponse = await verify(client, paymentPayload, paymentRequirements, {
      deferred: { voucherStore },
    });

    if (!verifyResponse.isValid) {
      return res.status(400).json(verifyResponse);
    }

    // Extract and store the voucher
    const { signature, voucher } = DeferredEvmPayloadSchema.parse(paymentPayload.payload);
    const signedVoucher = { ...voucher, signature };
    const result = await voucherStore.storeVoucher(signedVoucher);

    if (!result.success) {
      return res.status(400).json({
        error: result.error ?? "Unknown voucher storage error",
        details: { voucher: signedVoucher },
      });
    }

    res.status(201).json(signedVoucher);
  } catch (error) {
    console.error("error", error);
    res.status(400).json({ error: "Invalid request" });
  }
});

// POST /deferred/vouchers/:id/:nonce/settle
app.post("/deferred/vouchers/:id/:nonce/settle", async (req: Request, res: Response) => {
  try {
    const { id, nonce } = req.params;
    const nonceNum = parseInt(nonce, 10);

    if (isNaN(nonceNum)) {
      return res.status(400).json({ success: false, error: "Invalid nonce" });
    }

    const voucher = await voucherStore.getVoucher(id, nonceNum);
    if (!voucher) {
      return res.status(404).json({ success: false, error: "Voucher not found" });
    }

    // Get the signer for the voucher's network
    const signer = evm.createSigner("base-sepolia", EVM_PRIVATE_KEY as `0x${string}`);

    // Extract signature and voucher data
    const { signature, ...voucherData } = voucher;

    // Settle the voucher
    const response = await deferred.evm.settleVoucher(signer, voucherData, signature, voucherStore);

    if (!response.success) {
      return res.status(400).json({
        success: false,
        error: response.errorReason || "Settlement failed",
      });
    }

    res.json({
      success: true,
      transactionHash: response.transaction,
      network: response.network || "base-sepolia",
    });
  } catch (error) {
    console.error("error", error);
    res.status(400).json({ success: false, error: `Settlement failed: ${error}` });
  }
});

app.listen(process.env.PORT || 3000, () => {
  console.log(`Server listening at http://localhost:${process.env.PORT || 3000}`);

  console.log(
    `For deferred voucher history: GET http://localhost:${process.env.PORT || 3000}/deferred/vouchers/:id`,
  );
  console.log(
    `To settle a deferred voucher: POST http://localhost:${process.env.PORT || 3000}/deferred/vouchers/:id/:nonce/settle`,
  );
});<|MERGE_RESOLUTION|>--- conflicted
+++ resolved
@@ -15,13 +15,10 @@
   ConnectedClient,
   SupportedPaymentKind,
   isSvmSignerWallet,
-<<<<<<< HEAD
   evm,
   X402RequestSchema,
   DeferredEvmPayloadSchema,
-=======
   type X402Config,
->>>>>>> ed9db795
 } from "x402/types";
 import { deferred } from "x402/schemes";
 
@@ -36,11 +33,6 @@
   process.exit(1);
 }
 
-// Create X402 config with custom RPC URL if provided
-const x402Config: X402Config | undefined = SVM_RPC_URL
-  ? { svmConfig: { rpcUrl: SVM_RPC_URL } }
-  : undefined;
-
 const app = express();
 
 // Configure express to parse JSON bodies
@@ -48,6 +40,16 @@
 
 // Initialize the in-memory voucher store for deferred payments
 const voucherStore = new deferred.evm.InMemoryVoucherStore();
+
+// Create X402 config
+const x402Config: X402Config = {
+  ...(SVM_RPC_URL ? { svmConfig: { rpcUrl: SVM_RPC_URL } } : {}),
+  schemeContext: {
+    deferred: {
+      voucherStore,
+    },
+  },
+};
 
 type VerifyRequest = {
   paymentPayload: PaymentPayload;
@@ -88,13 +90,7 @@
     }
 
     // verify
-<<<<<<< HEAD
-    const valid = await verify(client, paymentPayload, paymentRequirements, {
-      deferred: { voucherStore },
-    });
-=======
     const valid = await verify(client, paymentPayload, paymentRequirements, x402Config);
->>>>>>> ed9db795
     res.json(valid);
   } catch (error) {
     console.error("error", error);
@@ -168,13 +164,7 @@
     }
 
     // settle
-<<<<<<< HEAD
-    const response = await settle(signer, paymentPayload, paymentRequirements, {
-      deferred: { voucherStore },
-    });
-=======
     const response = await settle(signer, paymentPayload, paymentRequirements, x402Config);
->>>>>>> ed9db795
     res.json(response);
   } catch (error) {
     console.error("error", error);
@@ -220,9 +210,7 @@
 
     // Verify the voucher
     const client = evm.createConnectedClient(paymentPayload.network);
-    const verifyResponse = await verify(client, paymentPayload, paymentRequirements, {
-      deferred: { voucherStore },
-    });
+    const verifyResponse = await verify(client, paymentPayload, paymentRequirements, x402Config);
 
     if (!verifyResponse.isValid) {
       return res.status(400).json(verifyResponse);
